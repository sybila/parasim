--- conflicted
+++ resolved
@@ -14,9 +14,6 @@
  */
 public class TestOctaveSimulator extends AbstractAdaptiveStepSimulationTest {
 
-<<<<<<< HEAD
-    // @Test
-=======
     @Test
     public void testTimeStep() {
         if (!OctaveSimulator.isAvailable()) {
@@ -34,7 +31,6 @@
     }
     
     @Test
->>>>>>> 2b413c73
     public void testValidNumberOfTrajectories() {
         if (!OctaveSimulator.isAvailable()) {
             throw new SkipException("The Octave is not available.");
